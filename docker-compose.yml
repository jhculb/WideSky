--- conflicted
+++ resolved
@@ -1,14 +1,9 @@
 services:
   widesky:
-<<<<<<< HEAD
     build:
       image: ./src/widesky/Dockerfile
       context: ./
     container_name: widesky
-=======
-    build: ./src/widesky
-    container_name: widesky_2
->>>>>>> 7ac7737f
     restart: always
     depends_on:
       - db
@@ -18,11 +13,11 @@
       PG_USER: postgres
       PG_PASS: postgres
     volumes:
-      - ${HOST_PROJECT_PATH}/logs/widesky_2:/app/logs
+      - ${HOST_PROJECT_PATH}/logs/widesky:/app/logs
 
   db:
     image: postgres:15
-    container_name: widesky_db_2
+    container_name: widesky_db
     restart: always
     environment:
       POSTGRES_DB: bluesky
