FROM python:3.13-slim AS project-base

ARG POETRY_VERSION=2.1.3

<<<<<<< HEAD
COPY poetry.lock poetry.toml /app/
RUN python -m pip install --upgrade pip &&\
    pip install poetry==2.1.3 &&\
    poetry install --only dev --no-root &&\
    pip install pre-commit==4.2.0 &&\
    pre-commit install-hooks
=======
RUN python -m pip install --upgrade pip \
    && pip install "poetry==$POETRY_VERSION"
>>>>>>> 7ac7737f

FROM project-base AS widesky-base

WORKDIR /widesky/

COPY ./src/widesky/widesky ./

RUN poetry install --without dev

CMD ["python", "/widesky/widesky/widesky.py"]
<|MERGE_RESOLUTION|>--- conflicted
+++ resolved
@@ -1,25 +1,16 @@
-FROM python:3.13-slim AS project-base
-
-ARG POETRY_VERSION=2.1.3
-
-<<<<<<< HEAD
-COPY poetry.lock poetry.toml /app/
-RUN python -m pip install --upgrade pip &&\
-    pip install poetry==2.1.3 &&\
-    poetry install --only dev --no-root &&\
-    pip install pre-commit==4.2.0 &&\
-    pre-commit install-hooks
-=======
-RUN python -m pip install --upgrade pip \
-    && pip install "poetry==$POETRY_VERSION"
->>>>>>> 7ac7737f
-
-FROM project-base AS widesky-base
-
-WORKDIR /widesky/
-
-COPY ./src/widesky/widesky ./
-
-RUN poetry install --without dev
-
-CMD ["python", "/widesky/widesky/widesky.py"]
+FROM python:3.13-slim AS project-base
+
+ARG POETRY_VERSION=2.1.3
+
+COPY poetry.lock poetry.toml /app/
+RUN python -m pip install --upgrade pip && pip install poetry==2.1.3
+
+FROM project-base AS widesky-base
+
+WORKDIR /widesky/
+
+COPY ./src/widesky/widesky ./
+
+RUN poetry install --without dev
+
+CMD ["python", "/widesky/widesky/widesky.py"]